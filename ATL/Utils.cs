﻿using System;
using System.Drawing;
using System.IO;
using System.Text;
using System.Security;
using System.Security.Permissions;
using System.Text.RegularExpressions;
using System.Drawing.Drawing2D;
using System.Drawing.Imaging;
using System.Security.Cryptography;

namespace Commons
{
	/// <summary>
	/// General utility class
	/// </summary>
    public class Utils
    {
        /// <summary>
        /// Defines a delegate that does not carry any argument (useful for "pinging")
        /// </summary>
        public delegate void voidDelegate();

        private static Encoding latin1Encoding = Encoding.GetEncoding("ISO-8859-1");


        /// <summary>
        /// Transforms the given string so that is becomes non-null
        /// </summary>
        /// <param name="value">String to protect</param>
        /// <returns>Given string if non-null; else empty string</returns>
        public static String ProtectValue(String value)
        {
            return (null == value) ? "" : value;
        }

        /// <summary>
        /// Format the given duration using the following format
        ///     DDdHH:MM:SS.UUUU
        ///     
        ///  Where
        ///     DD is the number of days, if applicable (i.e. durations of less than 1 day won't display the "DDd" part)
        ///     HH is the number of hours, if applicable (i.e. durations of less than 1 hour won't display the "HH:" part)
        ///     MM is the number of minutes
        ///     SS is the number of seconds
        ///     UUUU is the number of milliseconds
        /// </summary>
        /// <param name="milliseconds">Duration to format (in milliseconds)</param>
        /// <returns>Formatted duration according to the abovementioned convention</returns>
        public static String FormatTime_ms(long milliseconds)
        {
            long seconds = Convert.ToInt64(Math.Floor(milliseconds / 1000.00));

            return FormatTime(seconds) + "." + (milliseconds - seconds * 1000);
        }

        /// <summary>
        /// Format the given duration using the following format
        ///     DDdHH:MM:SS
        ///     
        ///  Where
        ///     DD is the number of days, if applicable (i.e. durations of less than 1 day won't display the "DDd" part)
        ///     HH is the number of hours, if applicable (i.e. durations of less than 1 hour won't display the "HH:" part)
        ///     MM is the number of minutes
        ///     SS is the number of seconds
        /// </summary>
        /// <param name="seconds">Duration to format (in seconds)</param>
        /// <returns>Formatted duration according to the abovementioned convention</returns>
        public static String FormatTime(long seconds)
        {
            int h;
            long m;
            String hStr, mStr, sStr;
            long s;
            int d;

            h = Convert.ToInt32(Math.Floor(seconds / 3600.00));
            m = Convert.ToInt64(Math.Floor((seconds - 3600.00 * h) / 60));
            s = seconds - (60 * m) - (3600 * h);
            d = Convert.ToInt32(Math.Floor(h / 24.00));
            if (d > 0) h = h - (24 * d);

            hStr = h.ToString();
            if (1 == hStr.Length) hStr = "0" + hStr;
            mStr = m.ToString();
            if (1 == mStr.Length) mStr = "0" + mStr;
            sStr = s.ToString();
            if (1 == sStr.Length) sStr = "0" + sStr;

            if (d > 0)
            {
                return d + "d " + hStr + ":" + mStr + ":" + sStr;
            }
            else
            {
                if (h > 0)
                {
                    return hStr + ":" + mStr + ":" + sStr;
                }
                else
                {
                    return mStr + ":" + sStr;
                }
            }
        }

        /// <summary>
        /// Formats a .NET Color to its six-digit "hex triplet" RGB representation (#RRGGBB)
        /// </summary>
        /// <param name="col">Color to be formatted</param>
        /// <returns>Formatted color</returns>
        public static String GetColorCodeFromColor(Color col)
        {
            return "#"+col.ToArgb().ToString("X6").Remove(0,2);
        }

        /// <summary>
        /// Strips the given string from all invalid characters that could prevent it from being a proper file name
        /// </summary>
        /// <param name="str">String to sanitize</param>
        /// <returns>Given string stripped of all characters that are not valid in a file name</returns>
        public static string SanitizeFileName(string str)
        {
            return str.Trim().Trim(Path.GetInvalidFileNameChars());
        }

        /// <summary>
        /// Strips the given string from all null '\0' characters (anywhere in the string)
        /// </summary>
        /// <param name="iStr">String to process</param>
        /// <returns>Given string, without any null character</returns>
        public static string StripZeroChars(string iStr)
        {
            return Regex.Replace(iStr, @"\0", "");
        }

        /// <summary>
        /// Strips the given string from all ending null '\0' characters
        /// </summary>
        /// <param name="iStr">String to process</param>
        /// <returns>Given string, without any ending null character</returns>
        public static string StripEndingZeroChars(string iStr)
        {
            return Regex.Replace(iStr, @"\0+\Z", "");
        }

        /// <summary>
        /// Indicates if the current user has the credentials to read the given file
        /// </summary>
        /// <param name="iFile">Access path to the file to test</param>
        /// <returns>True if the file can be read; false if not</returns>
        public static bool IsFileReadable(string iFile)
        {
            FileIOPermission filePermission = new FileIOPermission(FileIOPermissionAccess.Read, @iFile);
            try
            {
                filePermission.Demand();
                return true;
            }
            catch (SecurityException)
            {
                return false;
            }
        }

        /// <summary>
        /// Indicates if the current user can list the contents of the given folder
        /// e.g. a visible network folder whose access is retricted may be visible, but not "listable"
        /// </summary>
        /// <param name="iFile">Access path to the folder to test</param>
        /// <returns>True if the folder can be listed; false if not</returns>
        public static bool IsFolderListable(string iPath)
        {
            FileIOPermission filePermission = new FileIOPermission(FileIOPermissionAccess.PathDiscovery, @iPath);
            try
            {
                filePermission.Demand();
                return true;
            }
            catch (SecurityException)
            {
                return false;
            }
        }

        /// <summary>
        /// Indicates if the given file can actually be modified.
        /// 
        /// NB : Will be seen as non-modifiable :
        ///   - resources accessible in read-only mode
        ///   - resources accessible in write mode, and locked by another application
        /// </summary>
        /// <param name="iPath">Access path to the folder to test</param>
        /// <returns>True if the file can be modified; false if not</returns>
        public static bool IsFileModifiable(string iPath)
        {
            try
            {
                // NB: The use of fileStream is intentional to test the scenario where file access
                // is granted to the user while the resource is locked by another application
                FileStream fs = new FileStream(iPath, FileMode.Create);
                fs.Close();
                return true;
            }
            catch (IOException)
            {
                return false;
            }
        }

        /// <summary>
        /// Indicates if the current environment is running under Mono
        /// </summary>
        /// <returns>True if the current environment is running under Mono; false if not</returns>
        public static bool IsRunningMono()
        {
            Type t = Type.GetType("Mono.Runtime");
            return (t != null);
        }

        /// <summary>
        /// Indicates if the current OS is Windows
        /// </summary>
        /// <returns>True if the current OS is Windows; false if not</returns>
        public static bool IsRunningWindows()
        {
            PlatformID pid = Environment.OSVersion.Platform;
            switch (pid)
            {
                case PlatformID.Win32NT:
                case PlatformID.Win32S:
                case PlatformID.Win32Windows:
                case PlatformID.WinCE:
                    return true;
                default:
                    return false;
            }
        }

        /// <summary>
        /// Indicates if the current OS is Linux/Unix
        /// </summary>
        /// <returns>True if the current OS is Linux/Unix; false if not</returns>
        public static bool IsRunningUnix()
        {
            PlatformID pid = Environment.OSVersion.Platform;
            switch (pid)
            {
                case PlatformID.Unix:
                    return true;
                default:
                    return false;
            }
        }

<<<<<<< HEAD
=======
        /// <summary>
        /// Transforms the given string to format with a given length
        ///  - If the given length is shorter than the actual length of the string, it will be truncated
        ///  - If the given length is longer than the actual length of the string, it will be right/left-padded with a given character
        /// </summary>
        /// <param name="value">String to transform</param>
        /// <param name="length">Target length of the final string</param>
        /// <param name="paddingChar">Character to use if padding is needed</param>
        /// <param name="padRight">True if the padding has to be done on the right-side of the target string; 
        /// false if the padding has to be done on the left-side (optional; default value = true)</param>
        /// <returns>Reprocessed string of given length, according to rules documented in the method description</returns>
>>>>>>> d6f0edb8
        public static string BuildStrictLengthString(string value, int length, char paddingChar, bool padRight = true)
        {
            string result = (null == value) ? "" : value;

            if (result.Length > length) result = result.Substring(0, length);
            else if (result.Length < length)
            {
                if (padRight) result = result.PadRight(length, paddingChar);
                else result = result.PadLeft(length, paddingChar);
            }

            return result;
        }

<<<<<<< HEAD
=======
        /// <summary>
        /// Returns the mime-type of the given .NET image format
        /// NB : This function is restricted to most common embedded picture formats : JPEG, GIF, PNG, BMP
        /// </summary>
        /// <param name="imageFormat">Image format whose mime-type to obtain</param>
        /// <returns>mime-type of the given image format</returns>
>>>>>>> d6f0edb8
        public static string GetMimeTypeFromImageFormat(System.Drawing.Imaging.ImageFormat imageFormat)
        {
            string result = "image/";

            if (imageFormat.Equals(System.Drawing.Imaging.ImageFormat.Jpeg))
            {
                result += "jpeg";
            }
            else if (imageFormat.Equals(System.Drawing.Imaging.ImageFormat.Gif))
            {
                result += "gif";
            }
            else if (imageFormat.Equals(System.Drawing.Imaging.ImageFormat.Png))
            {
                result += "png";
            }
            else if (imageFormat.Equals(System.Drawing.Imaging.ImageFormat.Bmp))
            {
                result += "bmp";
            }

            return result;
        }

        /// <summary>
        /// Returns the .NET image format of the given mime-type
        /// NB1 : This function is restricted to most common embedded picture formats : JPEG, GIF, PNG, BMP
        /// NB2 : This function does not verify the syntax of the mime-type (e.g. "image/XXX"), and only focuses on the presence of specific substrings (e.g. "gif")
        /// </summary>
        /// <param name="mimeType">Mime-type whose ImageFormat to obtain</param>
        /// <returns>ImageFormat of the given mime-type (default : JPEG)</returns>
        public static ImageFormat GetImageFormatFromMimeType(string mimeType)
        {
            ImageFormat result = ImageFormat.Jpeg;

            if (mimeType.Contains("gif"))
            {
                result = ImageFormat.Gif;
            }
            else if (mimeType.Contains("png"))
            {
                result = ImageFormat.Png;
            }
            else if (mimeType.Contains("bmp"))
            {
                result = ImageFormat.Bmp;
            }

            return result;
        }

        /// <summary>
        /// Resizes the given image to the given dimensions
        /// </summary>
        /// <param name="image">Image to resize</param>
        /// <param name="size">Target dimensions</param>
        /// <param name="preserveAspectRatio">True if the resized image has to keep the same aspect ratio as the given image; false if not (optional; default value = true)</param>
        /// <returns>Resized image</returns>
        public static Image ResizeImage(Image image, Size size, bool preserveAspectRatio = true)
        {
            int newWidth;
            int newHeight;
            if (preserveAspectRatio)
            {
                int originalWidth = image.Width;
                int originalHeight = image.Height;
                float percentWidth = (float)size.Width / originalWidth;
                float percentHeight = (float)size.Height / originalHeight;
                float percent = percentHeight < percentWidth ? percentHeight : percentWidth;
                newWidth = Convert.ToInt32( Math.Round(originalWidth * percent, 0) );
                newHeight = Convert.ToInt32( Math.Round(originalHeight * percent, 0) );
            }
            else
            {
                newWidth = size.Width;
                newHeight = size.Height;
            }
            Image newImage = new Bitmap(newWidth, newHeight);
            using (Graphics graphicsHandle = Graphics.FromImage(newImage))
            {
                graphicsHandle.InterpolationMode = InterpolationMode.HighQualityBicubic;
                graphicsHandle.DrawImage(image, 0, 0, newWidth, newHeight);
            }
            return newImage;
        }

        /// <summary>
        /// Get the MD5 hash of the given string, interpreted as UTF-8
        /// Returned value is an Int32 computed from the first 4 bytes of the actual MD5 according to the byte order ("endianness") in which data is stored in the current computer architecture.
        /// 
        /// Warning : Given the nature of MD5 hashes which are coded on 32 bytes, this function actually truncates information !
        /// USE IT AT YOUR OWN RISK
        /// </summary>
        /// <param name="value">String to get the MD5 hash from</param>
        /// <returns>MD5 hash converted to Int32 according to the rules documented in the method description</returns>
        public static int GetInt32MD5Hash(string value)
        {
            return BitConverter.ToInt32(GetMD5Hash(value),0);
        }

        /// <summary>
        /// Get the MD5 hash of the given string, interpreted as UTF-8
        /// Returned value is a string representing the MD5 in hex values
        /// </summary>
        /// <param name="value">Strinsg to get the MD5 hash from</param>
        /// <returns>MD5 hash converted to string according to the rules documented in the method description</returns>
        public static string GetStrMD5Hash(string value)
        {
            StringBuilder sb = new StringBuilder();

            foreach (byte b in GetMD5Hash(value)) { sb.Append(b.ToString("x2")); }

            return sb.ToString();
        }

        /// <summary>
        /// Get the MD5 hash of the given string, interpreted as UTF-8
        /// </summary>
        /// <param name="value">String to get the MD5 hash from</param>
        /// <returns>MD5 hash of the given string</returns>
        private static byte[] GetMD5Hash(string value)
        {
            using (var md5 = MD5.Create())
            {
                return md5.ComputeHash(Encoding.UTF8.GetBytes(value));
            }
        }

        public static Encoding GetLatin1Encoding()
        {
            return latin1Encoding;
        }
    }
}<|MERGE_RESOLUTION|>--- conflicted
+++ resolved
@@ -253,8 +253,6 @@
             }
         }
 
-<<<<<<< HEAD
-=======
         /// <summary>
         /// Transforms the given string to format with a given length
         ///  - If the given length is shorter than the actual length of the string, it will be truncated
@@ -266,7 +264,6 @@
         /// <param name="padRight">True if the padding has to be done on the right-side of the target string; 
         /// false if the padding has to be done on the left-side (optional; default value = true)</param>
         /// <returns>Reprocessed string of given length, according to rules documented in the method description</returns>
->>>>>>> d6f0edb8
         public static string BuildStrictLengthString(string value, int length, char paddingChar, bool padRight = true)
         {
             string result = (null == value) ? "" : value;
@@ -281,15 +278,12 @@
             return result;
         }
 
-<<<<<<< HEAD
-=======
         /// <summary>
         /// Returns the mime-type of the given .NET image format
         /// NB : This function is restricted to most common embedded picture formats : JPEG, GIF, PNG, BMP
         /// </summary>
         /// <param name="imageFormat">Image format whose mime-type to obtain</param>
         /// <returns>mime-type of the given image format</returns>
->>>>>>> d6f0edb8
         public static string GetMimeTypeFromImageFormat(System.Drawing.Imaging.ImageFormat imageFormat)
         {
             string result = "image/";
