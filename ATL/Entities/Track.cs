--- conflicted
+++ resolved
@@ -326,19 +326,12 @@
 
         /// <summary>
         /// Format of tagging systems present on the file
-<<<<<<< HEAD
         /// NB : their IDs match `MetaDataIOFactory.TagType` enum values
-=======
->>>>>>> 56deb05c
         /// </summary>
         public IList<Format> MetadataFormats { get; internal set; }
 
         /// <summary>
-        /// Format of tagging systems supported by the file
-<<<<<<< HEAD
-        /// NB : their IDs match `MetaDataIOFactory.TagType` enum values
-=======
->>>>>>> 56deb05c
+        /// Format of the supported tagging systems supported by the file
         /// </summary>
         public IList<Format> SupportedMetadataFormats { get; internal set; }
 
